--- conflicted
+++ resolved
@@ -21,11 +21,8 @@
     pass
 
 
-<<<<<<< HEAD
 class NullTransformer:
     device = 'cpu'
-=======
->>>>>>> 8ef8af5b
 
 
 class DummyTransformer:
